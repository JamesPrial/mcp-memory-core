module github.com/JamesPrial/mcp-memory-core

go 1.22.2

require (
	github.com/stretchr/testify v1.8.4
	gopkg.in/yaml.v3 v3.0.1
)

require (
	github.com/davecgh/go-spew v1.1.1 // indirect
<<<<<<< HEAD
	github.com/mitchellh/mapstructure v1.5.0 // indirect
=======
	github.com/mattn/go-sqlite3 v1.14.30 // indirect
>>>>>>> 49479b6d
	github.com/pmezard/go-difflib v1.0.0 // indirect
	github.com/stretchr/objx v0.5.0 // indirect
)<|MERGE_RESOLUTION|>--- conflicted
+++ resolved
@@ -9,11 +9,8 @@
 
 require (
 	github.com/davecgh/go-spew v1.1.1 // indirect
-<<<<<<< HEAD
+	github.com/mattn/go-sqlite3 v1.14.30 // indirect
 	github.com/mitchellh/mapstructure v1.5.0 // indirect
-=======
-	github.com/mattn/go-sqlite3 v1.14.30 // indirect
->>>>>>> 49479b6d
 	github.com/pmezard/go-difflib v1.0.0 // indirect
 	github.com/stretchr/objx v0.5.0 // indirect
 )